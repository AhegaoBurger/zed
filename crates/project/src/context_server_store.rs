--- conflicted
+++ resolved
@@ -498,8 +498,6 @@
         configuration: Arc<ContextServerConfiguration>,
         cx: &mut Context<Self>,
     ) -> Arc<ContextServer> {
-<<<<<<< HEAD
-=======
         let project = self.project.upgrade();
         let mut root_path = None;
         if let Some(project) = project {
@@ -518,7 +516,6 @@
             }
         };
 
->>>>>>> 075104a5
         if let Some(factory) = self.context_server_factory.as_ref() {
             return factory(id, configuration);
         }
