use editor::{display_map::ToDisplayPoint, scroll::autoscroll::Autoscroll, Editor};
use gpui::{
    actions, div, prelude::*, AppContext, Div, EventEmitter, FocusHandle, FocusableView, Manager,
    ParentComponent, Render, SharedString, Styled, Subscription, View, ViewContext, VisualContext,
    WindowContext,
};
use text::{Bias, Point};
use theme::ActiveTheme;
use ui::{h_stack, v_stack, Label, StyledExt, TextColor};
use util::paths::FILE_ROW_COLUMN_DELIMITER;
use workspace::Workspace;

actions!(Toggle);

pub fn init(cx: &mut AppContext) {
    cx.observe_new_views(GoToLine::register).detach();
}

pub struct GoToLine {
    line_editor: View<Editor>,
    active_editor: View<Editor>,
    current_text: SharedString,
    prev_scroll_position: Option<gpui::Point<f32>>,
    _subscriptions: Vec<Subscription>,
}

impl FocusableView for GoToLine {
    fn focus_handle(&self, cx: &AppContext) -> FocusHandle {
        self.active_editor.focus_handle(cx)
    }
}
impl EventEmitter<Manager> for GoToLine {}

impl GoToLine {
    fn register(workspace: &mut Workspace, _: &mut ViewContext<Workspace>) {
        workspace.register_action(|workspace, _: &Toggle, cx| {
            let Some(editor) = workspace
                .active_item(cx)
                .and_then(|active_item| active_item.downcast::<Editor>())
            else {
                return;
            };

            workspace.toggle_modal(cx, move |cx| GoToLine::new(editor, cx));
        });
    }

    pub fn new(active_editor: View<Editor>, cx: &mut ViewContext<Self>) -> Self {
        let line_editor = cx.build_view(|cx| Editor::single_line(cx));
        let line_editor_change = cx.subscribe(&line_editor, Self::on_line_editor_event);

        let editor = active_editor.read(cx);
        let cursor = editor.selections.last::<Point>(cx).head();
        let last_line = editor.buffer().read(cx).snapshot(cx).max_point().row;
        let scroll_position = active_editor.update(cx, |editor, cx| editor.scroll_position(cx));

        let current_text = format!(
            "line {} of {} (column {})",
            cursor.row + 1,
            last_line + 1,
            cursor.column + 1,
        );

        Self {
            line_editor,
            active_editor,
            current_text: current_text.into(),
            prev_scroll_position: Some(scroll_position),
            _subscriptions: vec![line_editor_change, cx.on_release(Self::release)],
        }
    }

    fn release(&mut self, cx: &mut WindowContext) {
        let scroll_position = self.prev_scroll_position.take();
        self.active_editor.update(cx, |editor, cx| {
            editor.highlight_rows(None);
            if let Some(scroll_position) = scroll_position {
                editor.set_scroll_position(scroll_position, cx);
            }
            cx.notify();
        })
    }

    fn on_line_editor_event(
        &mut self,
        _: View<Editor>,
        event: &editor::EditorEvent,
        cx: &mut ViewContext<Self>,
    ) {
        match event {
            // todo!() this isn't working...
<<<<<<< HEAD
            editor::EditorEvent::Blurred => cx.emit(Dismiss),
            editor::EditorEvent::BufferEdited { .. } => self.highlight_current_line(cx),
=======
            editor::Event::Blurred => cx.emit(Manager::Dismiss),
            editor::Event::BufferEdited { .. } => self.highlight_current_line(cx),
>>>>>>> 12b59daa
            _ => {}
        }
    }

    fn highlight_current_line(&mut self, cx: &mut ViewContext<Self>) {
        if let Some(point) = self.point_from_query(cx) {
            self.active_editor.update(cx, |active_editor, cx| {
                let snapshot = active_editor.snapshot(cx).display_snapshot;
                let point = snapshot.buffer_snapshot.clip_point(point, Bias::Left);
                let display_point = point.to_display_point(&snapshot);
                let row = display_point.row();
                active_editor.highlight_rows(Some(row..row + 1));
                active_editor.request_autoscroll(Autoscroll::center(), cx);
            });
            cx.notify();
        }
    }

    fn point_from_query(&self, cx: &ViewContext<Self>) -> Option<Point> {
        let line_editor = self.line_editor.read(cx).text(cx);
        let mut components = line_editor
            .splitn(2, FILE_ROW_COLUMN_DELIMITER)
            .map(str::trim)
            .fuse();
        let row = components.next().and_then(|row| row.parse::<u32>().ok())?;
        let column = components.next().and_then(|col| col.parse::<u32>().ok());
        Some(Point::new(
            row.saturating_sub(1),
            column.unwrap_or(0).saturating_sub(1),
        ))
    }

    fn cancel(&mut self, _: &menu::Cancel, cx: &mut ViewContext<Self>) {
        cx.emit(Manager::Dismiss);
    }

    fn confirm(&mut self, _: &menu::Confirm, cx: &mut ViewContext<Self>) {
        if let Some(point) = self.point_from_query(cx) {
            self.active_editor.update(cx, |editor, cx| {
                let snapshot = editor.snapshot(cx).display_snapshot;
                let point = snapshot.buffer_snapshot.clip_point(point, Bias::Left);
                editor.change_selections(Some(Autoscroll::center()), cx, |s| {
                    s.select_ranges([point..point])
                });
                editor.focus(cx);
                cx.notify();
            });
            self.prev_scroll_position.take();
        }

        cx.emit(Manager::Dismiss);
    }
}

impl Render for GoToLine {
    type Element = Div<Self>;

    fn render(&mut self, cx: &mut ViewContext<Self>) -> Self::Element {
        div()
            .elevation_2(cx)
            .key_context("GoToLine")
            .on_action(Self::cancel)
            .on_action(Self::confirm)
            .w_96()
            .child(
                v_stack()
                    .px_1()
                    .pt_0p5()
                    .gap_px()
                    .child(
                        v_stack()
                            .py_0p5()
                            .px_1()
                            .child(div().px_1().py_0p5().child(self.line_editor.clone())),
                    )
                    .child(
                        div()
                            .h_px()
                            .w_full()
                            .bg(cx.theme().colors().element_background),
                    )
                    .child(
                        h_stack()
                            .justify_between()
                            .px_2()
                            .py_1()
                            .child(Label::new(self.current_text.clone()).color(TextColor::Muted)),
                    ),
            )
    }
}<|MERGE_RESOLUTION|>--- conflicted
+++ resolved
@@ -89,13 +89,8 @@
     ) {
         match event {
             // todo!() this isn't working...
-<<<<<<< HEAD
-            editor::EditorEvent::Blurred => cx.emit(Dismiss),
+            editor::EditorEvent::Blurred => cx.emit(Manager::Dismiss),
             editor::EditorEvent::BufferEdited { .. } => self.highlight_current_line(cx),
-=======
-            editor::Event::Blurred => cx.emit(Manager::Dismiss),
-            editor::Event::BufferEdited { .. } => self.highlight_current_line(cx),
->>>>>>> 12b59daa
             _ => {}
         }
     }
